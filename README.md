--- conflicted
+++ resolved
@@ -13,20 +13,17 @@
 
     ./pgbouncer_exporter -h
 
-<<<<<<< HEAD
 ## PGBouncer configuration
 
 The pgbouncer\_exporter requires a configuration change to pgbouncer to ignore a PostgreSQL driver connection parameter. In the `pgbouncer.ini` please include this option:
 
     ignore_startup_parameters = extra_float_digits
-=======
+
 ## Run with docker
 
 ```
 docker run prometheuscommunity/pgbouncer-exporter <flags>
 ```
-
->>>>>>> 203e8ca4
 
 ## Metrics
 
